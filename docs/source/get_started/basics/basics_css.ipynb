--- conflicted
+++ resolved
@@ -162,17 +162,13 @@
     }
    ],
    "source": [
-<<<<<<< HEAD
-    "job = service.create_job(circuits=circuit, repetitions=100, target=\"ibmq_qasm_simulator\")\n",
-=======
     "# Specify \"dry-run\" as the method to submit & run a Superstaq simulation\n",
     "job = service.create_job(\n",
-    "    circuit=circuit,\n",
+    "    circuits=circuit,\n",
     "    method=\"dry-run\",\n",
     "    target=\"ibmq_qasm_simulator\",\n",
     "    repetitions=100,\n",
     ")\n",
->>>>>>> fd1cd20b
     "result = job.counts()\n",
     "print(result)"
    ]
