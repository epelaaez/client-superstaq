--- conflicted
+++ resolved
@@ -361,14 +361,10 @@
         remote_host="http://example.com", api_key="to_my_heart", default_target="simulator"
     )
     circuit = cirq.Circuit()
-<<<<<<< HEAD
-    client.ibmq_compile(cirq_superstaq.serialization.serialize_circuits(circuit))
-=======
     client.ibmq_compile(
-        cirq_superstaq.serialization.serialize_circuits([circuit]),
+        cirq_superstaq.serialization.serialize_circuits(circuit),
         target="ibmq_qasm_simulator",
     )
->>>>>>> 736d7f50
 
     mock_post.assert_called_once()
     assert mock_post.call_args[0][0] == f"http://example.com/{API_VERSION}/ibmq_compile"
