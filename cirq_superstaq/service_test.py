--- conflicted
+++ resolved
@@ -100,7 +100,6 @@
 
 
 @mock.patch(
-<<<<<<< HEAD
     "cirq_superstaq.superstaq_client._SuperstaQClient.find_min_vol_portfolio",
     return_value={"best_portfolio": ["AAPL", "GOOG"], "best_ret": 8.1, "best_std_dev": 10.5},
 )
@@ -159,7 +158,6 @@
         [("Chicago", "Rockford"), ("Chicago", "Aurora")], 100.0, "map.html", ["Chicago"]
     )
     assert service.warehouse(1, ["Chicago", "San Francisco"], ["Rockford", "Aurora"]) == expected
-=======
     "cirq_superstaq.superstaq_client._SuperstaQClient.aqt_upload_configs",
     return_value={"status": "Your AQT configuration has been updated"},
 )
@@ -175,8 +173,6 @@
     assert service.aqt_upload_configs("/tmp/Pulses.yaml", "/tmp/Variables.yaml") == {
         "status": "Your AQT configuration has been updated"
     }
->>>>>>> a973c3e4
-
 
 def test_service_api_key_via_env() -> None:
     os.environ["SUPERSTAQ_API_KEY"] = "tomyheart"
