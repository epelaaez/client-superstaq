--- conflicted
+++ resolved
@@ -259,7 +259,7 @@
 
     job_id = job.job_id()  # To test for https://github.com/Infleqtion/client-superstaq/issues/452
 
-    assert job.counts() == [{"0": 10}]
+    assert job.counts(0) == {"0": 10}
     assert job.status() == "Done"
     assert job.job_id() == job_id
 
@@ -268,7 +268,7 @@
     job._job["status"] = "Running"
 
     # State retrieved from the server should be the same:
-    assert job.counts() == [{"0": 10}]
+    assert job.counts(0) == {"0": 10}
     assert job.status() == "Done"
     assert job.job_id() == job_id
 
@@ -281,12 +281,8 @@
     q1 = cirq.LineQubit(1)
     circuit = cirq.Circuit(cirq.X(q0), cirq.CNOT(q0, q1), cirq.measure(q0, q1))
 
-<<<<<<< HEAD
     job = service.create_job(circuits=circuit, repetitions=1, target=target)
-    assert job.counts() == [{"11": 1}]
-=======
-    job = service.create_job(circuit=circuit, repetitions=1, target=target)
-    assert job.counts() == {"11": 1}
+    assert job.counts(0) == {"11": 1}
 
 
 def test_submit_qubo(service: css.Service) -> None:
@@ -296,5 +292,4 @@
     )
     result = gss.qubo.read_json_qubo_result(serialized_result)
     best_result = result[0]
-    assert best_result == {0: 1, 1: 0, 2: 1}
->>>>>>> 53e91662
+    assert best_result == {0: 1, 1: 0, 2: 1}