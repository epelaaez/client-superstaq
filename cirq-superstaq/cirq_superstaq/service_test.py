--- conflicted
+++ resolved
@@ -498,8 +498,6 @@
 
 
 @mock.patch("requests.post")
-<<<<<<< HEAD
-=======
 def test_qscout_compile_num_qubits(mock_post: mock.MagicMock) -> None:
     q0 = cirq.LineQubit(0)
     circuit = cirq.Circuit(cirq.measure(q0))
@@ -527,7 +525,6 @@
 
 
 @mock.patch("requests.post")
->>>>>>> 7bc66de7
 def test_service_cq_compile_single(mock_post: mock.MagicMock) -> None:
     q0 = cirq.LineQubit(0)
     circuit = cirq.Circuit(cirq.H(q0), cirq.measure(q0))
